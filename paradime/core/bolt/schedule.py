--- conflicted
+++ resolved
@@ -11,11 +11,6 @@
 SCHEDULE_FILE_NAME = "paradime_schedules.yml"
 VALID_ON_EVENTS = ("failed", "passed", "sla")
 
-<<<<<<< HEAD
-ALLOWED_COMMANDS = ["dbt", "re_data", "edr", "lightdash", "python", "paradime", "montecarlo"]
-
-=======
->>>>>>> 96ebcc0d
 
 class ParadimeScheduleBase(BaseModel):
     class Config:
